# This workflow will do a clean install of node dependencies, cache/restore them, build the source code and run tests across different versions of node
# For more information see: https://help.github.com/actions/language-and-framework-guides/using-nodejs-with-github-actions

name: Node.js CI

on:
  push:
    branches: [ master, development ]
  pull_request:
    branches: [ master, development ]

jobs:
  build:
    runs-on: ubuntu-latest
    strategy:
      matrix:
        node-version: [12.x, 14.x, 16.x]
    steps:
    - uses: actions/checkout@v2
    - name: Use Node.js ${{ matrix.node-version }}
      uses: actions/setup-node@v2
      with:
        node-version: ${{ matrix.node-version }}
        cache: "npm"
    - run: |
        npm ci
        npm run build --if-present
        npm test
      working-directory: "@celastrina/core"
<<<<<<< HEAD
    - run: cp -R @celastrina dist/
=======
    - run: pwd -P
>>>>>>> 7f4e592a
<|MERGE_RESOLUTION|>--- conflicted
+++ resolved
@@ -27,8 +27,4 @@
         npm run build --if-present
         npm test
       working-directory: "@celastrina/core"
-<<<<<<< HEAD
-    - run: cp -R @celastrina dist/
-=======
-    - run: pwd -P
->>>>>>> 7f4e592a
+    - run: cp -R @celastrina ./dist